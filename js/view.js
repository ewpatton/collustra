--- conflicted
+++ resolved
@@ -1104,7 +1104,6 @@
         queries.graph(endpoint, function(success, g) {
           graph = g;
         });
-<<<<<<< HEAD
         if ( typeof endpoint === "string" ) {
           endpoint = App.Endpoints.getEndpoint( endpoint );
         }
@@ -1137,43 +1136,6 @@
           }).always(function() {
             $("#query-results .spinner").css("display","none");
           });
-=======
-        var sparql = queryInfo.toString({limit: 25});
-        $.ajax(endpoint,
-               {"data":{"output":"json","query":sparql},
-                "ajax":true,
-                "headers":{"Accept":"application/sparql-results+json"},
-                "success":function(data, status, jqxhr) {
-                  var grouperDiv = $("<div class='group'>");
-                  grouperDiv.appendTo("#results-tabular div.tables");
-                  var table = generateTable(queryInfo, data);
-                  table.attr("queryId", queryId);
-                  table.appendTo(grouperDiv);
-                  grouperDiv.parent().sortable(sortOpts);
-                  var pos = table.position();
-                  var div = $("<div class='drop-helper'>");
-                  div.css({position:"absolute",top:pos.top,left:pos.left,
-                           margin:"6pt",height:table.css("height"),
-                           width:table.css("width")})
-                    .appendTo(grouperDiv);
-                  var sortDiv = $("<div class='sort'>").appendTo(div);
-                  computeSortDivs(table, sortDiv);
-                  var joinDiv = $("<div class='join'>").appendTo(div);
-                  computeJoinDivs(table, joinDiv);
-                  table.find("tr.query-variables th").draggable({
-                    scroll:true, scrollSpeed: 20, scrollSensitivity: 100,
-                    axis:"x", refreshPositions:true, distance: 10,
-                    appendTo: $("#query-results div.tables"),
-                    helper: columnDragHelper, start: columnDragStart,
-                    stop: columnDragStop});
-                  div.find("div.drop");
-                  $("#query-results").trigger("rendered");
-                },
-                "error":function(jqxhr, status, error) {
-                }}).always(function() {
-                  $("#query-results .spinner").css("display","none");
-                });
->>>>>>> dd6bea96
       },
       /**
        * Removes a query results table from the results view.
