<!DOCTYPE html>
<html lang="en">
  <head>
    <meta http-equiv="Content-Type" content="text/html;charset=UTF-8" />
    <title>SPARQLr</title>
    <link href="css/reset.css" type="text/css" rel="stylesheet" />
    <link href="css/jquery-ui-1.10.3/themes/base/jquery-ui.css" type="text/css"
          rel="stylesheet" />
    <link href="css/jquery.contextMenu.css" type="text/css" rel="stylesheet" />
    <link href="css/main.css" type="text/css" rel="stylesheet" />
    <script src="lib/URI.js"></script>
    <script src="lib/md5.js"></script>
<<<<<<< HEAD
    <script src="lib/underscore-min.js"></script>
    <script src="lib/jquery-1.8.2.min.js"></script>
=======
    <script src="lib/modernizr-2.8.2.js"></script>
    <script src="lib/jquery-1.11.1.min.js"></script>
>>>>>>> dd6bea96
    <script src="lib/jquery-migrate-1.2.1.js"></script>
    <script src="css/jquery-ui-1.10.3/ui/jquery-ui.js"></script>
    <script src="lib/jquery.layout-1.2.0.js"></script>
    <script src="lib/jquery.contextMenu.js"></script>
    <script src="lib/rdf_store_min.js"></script>
    <script src="js/ns.js"></script>
    <script src="js/prefix.js"></script>
    <script src="js/spin.js"></script>
    <script src="js/model.js"></script>
    <script src="js/app.js"></script>
    <script src="js/view.js"></script>
    <script src="js/main.js"></script>
    <script src="js/tutorial.js"></script>
  </head>
  <body ondragover="event.dataTransfer.effectAllowed='none'; event.dataTransfer.dropEffect='none'; return false;">
    <div class="ui-layout-center" id="left-pane" ondragover="event.dataTransfer.effectAllowed='none'; event.dataTransfer.dropEffect='none'; return false;">
      <div id="canvas" class="ui-layout-center">
        <div class="add-button">+</div>
      </div>
      <div id="query-results" class="ui-layout-south">
        <div class="tabs-left">
          <ul>
            <li><a href="#results-raw-sparql" title="View raw SPARQL"></a></li>
            <li><a href="#results-tabular" title="View as tables"></a></li>
            <li><a href="#results-map" title="View on map"></a></li>
            <li><a href="#results-timeline" title="View on timeline"></a></li>
          </ul>
          <div id="results-raw-sparql"></div>
          <div id="results-tabular"><div class="tables"></div></div>
          <div id="results-map"></div>
          <div id="results-timeline"></div>
        </div>
        <div class="spinner">
          <div class="background"></div>
          <div id="circularG">
            <div id="circularG_1" class="circularG">
            </div>
            <div id="circularG_2" class="circularG">
            </div>
            <div id="circularG_3" class="circularG">
            </div>
            <div id="circularG_4" class="circularG">
            </div>
            <div id="circularG_5" class="circularG">
            </div>
            <div id="circularG_6" class="circularG">
            </div>
            <div id="circularG_7" class="circularG">
            </div>
            <div id="circularG_8" class="circularG">
            </div>
          </div>
        </div>
      </div>
    </div>
    <div id="query-list" class="ui-layout-east">
      <div id="endpoints" class="ui-layout-north">
        <p>Endpoint: <select><option class="default">No Endpoint</option></select></p>
        <p>
          <a id="add-endpoint" href="#">Add</a>
          <a id="add-endpoint" href="#" class="disabled">Edit</a>
          <a href="#remove-endpoint" class="disabled">Remove</a>
        </p>
      </div>
      <div class="ui-layout-center" ondragover="event.dataTransfer.effectAllowed='none'; event.dataTransfer.dropEffect='none'; event.stopPropagation(); return false">
        <div id="query-tabs" class="tabs-bottom">
          <ul>
            <li><a href="#concepts">Concepts</a></li>
            <li><a href="#stored-queries">Stored Queries</a></li>
          </ul>
          <div class="tabs-spacer"></div>
          <div id="concepts">
            <ul></ul>
          </div>
          <div id="stored-queries">
            <ul></ul>
          </div>
        </div>
      </div>
      <div class="ui-layout-south" ondragover="event.dataTransfer.effectAllowed='none'; event.dataTransfer.dropEffect='none'; return false;">
      </div>
    </div>
    <div id="endpoint-dialog">
      <form>
        <p>
          <label for="endpoint-url">Endpoint URL:</label><input name="endpoint-url" type="text" />
        </p>
        <p>
          <label for="endpoint-label">Label:</label><input name="endpoint-label" type="text" />
        </p>
        <p>
          <label for="endpoint-comment">Comment:</label>
        </p>
        <textarea name="endpoint-comment" rows="6" cols="60"></textarea>
      </form>
    </div>
    <div id="bind-variable-dialog">
      <form>
        <p>
          <label for="">Values:</label>
          <select name="values"></select>
        </p>
      </form>
    </div>
    <div id="error-dialog">
      <p></p>
    </div>
    <div id="query-input-dialog" title="Add Raw Query Text">
      <textarea rows="20" cols="80"></textarea>
    </div>
    <div id="detail-dialog">
      <div class="content">
        <ul>
          <li><a href="#general-settings">General</a></li>
          <li><a href="#parameter-settings">Parameters</a></li>
          <li><a href="#streaming-settings">Streaming</a></li>
        </ul>
        <div id="general-settings">
          <span>Name: <input type="text" id="query-name" /></span>
        </div>
        <div id="parameter-settings">
          <div id="parameter-list">
          </div>
          <div class="header new-entry">
            + Add Variable
          </div>
          <div class="header new-entry">
            + Add Filter
          </div>
        </div>
        <div id="streaming-settings">
          <span>Streaming not available.</span>
        </div>
      </div>
    </div>
  </body>
</html><|MERGE_RESOLUTION|>--- conflicted
+++ resolved
@@ -10,13 +10,9 @@
     <link href="css/main.css" type="text/css" rel="stylesheet" />
     <script src="lib/URI.js"></script>
     <script src="lib/md5.js"></script>
-<<<<<<< HEAD
     <script src="lib/underscore-min.js"></script>
-    <script src="lib/jquery-1.8.2.min.js"></script>
-=======
     <script src="lib/modernizr-2.8.2.js"></script>
     <script src="lib/jquery-1.11.1.min.js"></script>
->>>>>>> dd6bea96
     <script src="lib/jquery-migrate-1.2.1.js"></script>
     <script src="css/jquery-ui-1.10.3/ui/jquery-ui.js"></script>
     <script src="lib/jquery.layout-1.2.0.js"></script>
